--- conflicted
+++ resolved
@@ -15,12 +15,8 @@
 
 #include "libqtest-single.h"
 #include "qemu/timer.h"
-<<<<<<< HEAD
+#include "hw/rtc/mc146818rtc.h"
 #include "hw/rtc/mc146818rtc_regs.h"
-=======
-#include "hw/timer/mc146818rtc.h"
-#include "hw/timer/mc146818rtc_regs.h"
->>>>>>> df84f17d
 
 #define UIP_HOLD_LENGTH           (8 * NANOSECONDS_PER_SECOND / 32768)
 
